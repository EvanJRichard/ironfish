--- conflicted
+++ resolved
@@ -108,16 +108,10 @@
         let value = reader.read_u64::<LittleEndian>()?;
         let randomness: jubjub::Fr = read_scalar(&mut reader)?;
 
-<<<<<<< HEAD
-        let mut memo_bytes = [0; 32];
-        let mut memo = Memo::default();
-        reader.read_exact(&mut memo_bytes)?;
-        memo.0.copy_from_slice(&memo_bytes[..]);
-        let asset_type = AssetType::read(&mut reader)?;
-=======
         let mut memo = Memo::default();
         reader.read_exact(&mut memo.0)?;
->>>>>>> aac0ce37
+
+        let asset_type = AssetType::read(&mut reader)?;
 
         Ok(Self {
             owner,
@@ -279,20 +273,12 @@
 
         let randomness: jubjub::Fr = read_scalar(&mut reader)?;
         let value = reader.read_u64::<LittleEndian>()?;
-<<<<<<< HEAD
-        let mut memo_bytes = [0; 32];
+
         let mut memo = Memo::default();
-        reader.read_exact(&mut memo_bytes)?;
-        memo.0.copy_from_slice(&memo_bytes[..]);
+        reader.read_exact(&mut memo.0)?;
+
         let asset_type = AssetType::read(&mut reader)?;
         Ok((diversifier_bytes, randomness, value, memo, asset_type))
-=======
-
-        let mut memo = Memo::default();
-        reader.read_exact(&mut memo.0)?;
-
-        Ok((diversifier_bytes, randomness, value, memo))
->>>>>>> aac0ce37
     }
 
     /// The zcash_primitives version of the Note API is kind of klunky with
