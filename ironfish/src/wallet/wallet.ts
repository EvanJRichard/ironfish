/* This Source Code Form is subject to the terms of the Mozilla Public
 * License, v. 2.0. If a copy of the MPL was not distributed with this
 * file, You can obtain one at https://mozilla.org/MPL/2.0/. */
<<<<<<< HEAD
import { Asset, generateKey, generateNewPublicAddress } from '@ironfish/rust-nodejs'
=======
import { generateKey } from '@ironfish/rust-nodejs'
>>>>>>> e33d5a0f
import { v4 as uuid } from 'uuid'
import { Assert } from '../assert'
import { Blockchain } from '../blockchain'
import { ChainProcessor } from '../chainProcessor'
import { Event } from '../event'
import { Config } from '../fileStores'
import { createRootLogger, Logger } from '../logger'
import { MemPool } from '../memPool'
import { NoteWitness } from '../merkletree/witness'
import { Mutex } from '../mutex'
import { Note } from '../primitives/note'
import { Transaction } from '../primitives/transaction'
import { IDatabaseTransaction } from '../storage/database/transaction'
import { BufferUtils, PromiseResolve, PromiseUtils, SetTimeoutToken } from '../utils'
import { WorkerPool } from '../workerPool'
import { DecryptedNote, DecryptNoteOptions } from '../workerPool/tasks/decryptNotes'
import { Account } from './account'
import { NotEnoughFundsError } from './errors'
import { validateAccount } from './validator'
import { AccountValue } from './walletdb/accountValue'
import { DecryptedNoteValue } from './walletdb/decryptedNoteValue'
import { TransactionValue } from './walletdb/transactionValue'
import { WalletDB } from './walletdb/walletdb'

export enum TransactionStatus {
  CONFIRMED = 'confirmed',
  EXPIRED = 'expired',
  PENDING = 'pending',
  UNCONFIRMED = 'unconfirmed',
  UNKNOWN = 'unknown',
}

export type SyncTransactionParams =
  // Used when receiving a transaction from a block with notes
  // that have been added to the trees
  | { blockHash: Buffer; initialNoteIndex: number; sequence: number }
  // Used if the transaction is not yet part of the chain
  | { submittedSequence: number }
  | Record<string, never>

export class Wallet {
  readonly onAccountImported = new Event<[account: Account]>()
  readonly onAccountRemoved = new Event<[account: Account]>()
  readonly onBroadcastTransaction = new Event<[transaction: Transaction]>()
  readonly onTransactionCreated = new Event<[transaction: Transaction]>()

  scan: ScanState | null = null
  updateHeadState: ScanState | null = null

  protected readonly headHashes = new Map<string, Buffer | null>()

  protected readonly accounts = new Map<string, Account>()
  readonly walletDb: WalletDB
  readonly logger: Logger
  readonly workerPool: WorkerPool
  readonly chain: Blockchain
  readonly chainProcessor: ChainProcessor
  private readonly config: Config

  protected rebroadcastAfter: number
  protected defaultAccount: string | null = null
  protected isStarted = false
  protected isOpen = false
  protected eventLoopTimeout: SetTimeoutToken | null = null
  private readonly createTransactionMutex: Mutex
  private readonly eventLoopAbortController: AbortController
  private eventLoopPromise: Promise<void> | null = null
  private eventLoopResolve: PromiseResolve<void> | null = null

  constructor({
    chain,
    config,
    database,
    logger = createRootLogger(),
    rebroadcastAfter,
    workerPool,
  }: {
    chain: Blockchain
    config: Config
    database: WalletDB
    logger?: Logger
    rebroadcastAfter?: number
    workerPool: WorkerPool
  }) {
    this.chain = chain
    this.config = config
    this.logger = logger.withTag('accounts')
    this.walletDb = database
    this.workerPool = workerPool
    this.rebroadcastAfter = rebroadcastAfter ?? 10
    this.createTransactionMutex = new Mutex()
    this.eventLoopAbortController = new AbortController()

    this.chainProcessor = new ChainProcessor({
      logger: this.logger,
      chain: chain,
      head: null,
    })

    this.chainProcessor.onAdd.on(async (header) => {
      this.logger.debug(`AccountHead ADD: ${Number(header.sequence) - 1} => ${header.sequence}`)

      for await (const {
        transaction,
        blockHash,
        sequence,
        initialNoteIndex,
      } of this.chain.iterateBlockTransactions(header)) {
        await this.syncTransaction(transaction, {
          blockHash,
          initialNoteIndex,
          sequence,
        })
      }

      await this.updateHeadHashes(header.hash)
    })

    this.chainProcessor.onRemove.on(async (header) => {
      this.logger.debug(`AccountHead DEL: ${header.sequence} => ${Number(header.sequence) - 1}`)

      for await (const { transaction } of this.chain.iterateBlockTransactions(header)) {
        await this.syncTransaction(transaction, {})
      }

      await this.walletDb.clearSequenceNoteHashes(header.sequence)

      await this.updateHeadHashes(header.previousBlockHash)
    })
  }

  async updateHead(): Promise<void> {
    if (this.scan || this.updateHeadState || this.accounts.size === 0) {
      return
    }

    // TODO: this isn't right, as the scan state doesn't get its sequence or
    // endSequence set properly
    const scan = new ScanState()
    this.updateHeadState = scan

    try {
      const { hashChanged } = await this.chainProcessor.update({
        signal: scan.abortController.signal,
      })

      if (hashChanged) {
        this.logger.debug(
          `Updated Accounts Head: ${String(this.chainProcessor.hash?.toString('hex'))}`,
        )
      }
    } finally {
      scan.signalComplete()
      this.updateHeadState = null
    }
  }

  get shouldRescan(): boolean {
    if (this.scan) {
      return false
    }

    for (const account of this.accounts.values()) {
      if (!this.isAccountUpToDate(account)) {
        return true
      }
    }

    return false
  }

  async open(): Promise<void> {
    if (this.isOpen) {
      return
    }

    this.isOpen = true
    await this.walletDb.open()
    await this.load()
  }

  private async load(): Promise<void> {
    for await (const accountValue of this.walletDb.loadAccounts()) {
      const account = new Account({
        ...accountValue,
        walletDb: this.walletDb,
      })

      this.accounts.set(account.id, account)
    }

    const meta = await this.walletDb.loadAccountsMeta()
    this.defaultAccount = meta.defaultAccountId

    for await (const { accountId, headHash } of this.walletDb.loadHeadHashes()) {
      this.headHashes.set(accountId, headHash)
    }

    this.chainProcessor.hash = await this.getLatestHeadHash()
  }

  private unload(): void {
    this.accounts.clear()
    this.headHashes.clear()

    this.defaultAccount = null
    this.chainProcessor.hash = null
  }

  async close(): Promise<void> {
    if (!this.isOpen) {
      return
    }

    this.isOpen = false
    await this.walletDb.close()
    this.unload()
  }

  async start(): Promise<void> {
    if (this.isStarted) {
      return
    }
    this.isStarted = true

    if (this.chainProcessor.hash) {
      const hasHeadBlock = await this.chain.hasBlock(this.chainProcessor.hash)

      if (!hasHeadBlock) {
        this.logger.error(
          `Resetting accounts database because accounts head was not found in chain: ${this.chainProcessor.hash.toString(
            'hex',
          )}`,
        )
        await this.reset()
      }
    }

    if (this.shouldRescan && !this.scan) {
      void this.scanTransactions()
    }

    void this.eventLoop()
  }

  async stop(): Promise<void> {
    if (!this.isStarted) {
      return
    }
    this.isStarted = false

    if (this.eventLoopTimeout) {
      clearTimeout(this.eventLoopTimeout)
    }

    await Promise.all([this.scan?.abort(), this.updateHeadState?.abort()])
    this.eventLoopAbortController.abort()

    await this.eventLoopPromise

    if (this.walletDb.db.isOpen) {
      await this.updateHeadHashes(this.chainProcessor.hash)
    }
  }

  async eventLoop(): Promise<void> {
    if (!this.isStarted) {
      return
    }

    const [promise, resolve] = PromiseUtils.split<void>()
    this.eventLoopPromise = promise
    this.eventLoopResolve = resolve

    await this.updateHead()
    await this.expireTransactions()
    await this.rebroadcastTransactions()
    await this.cleanupDeletedAccounts()

    if (this.isStarted) {
      this.eventLoopTimeout = setTimeout(() => void this.eventLoop(), 1000)
    }

    resolve()
    this.eventLoopPromise = null
    this.eventLoopResolve = null
  }

  async updateHeadHashes(headHash: Buffer | null, tx?: IDatabaseTransaction): Promise<void> {
    let accounts = this.listAccounts()

    if (headHash) {
      accounts = accounts.filter((a) => this.isAccountUpToDate(a))
    }

    await this.walletDb.db.withTransaction(tx, async (tx) => {
      for (const account of accounts) {
        await this.updateHeadHash(account, headHash, tx)
      }
    })
  }

  async updateHeadHash(
    account: Account,
    headHash: Buffer | null,
    tx?: IDatabaseTransaction,
  ): Promise<void> {
    this.headHashes.set(account.id, headHash)

    await this.walletDb.saveHeadHash(account, headHash, tx)
  }

  async reset(): Promise<void> {
    await this.walletDb.db.transaction(async (tx) => {
      await this.resetAccounts(tx)
      await this.updateHeadHashes(null, tx)
    })

    this.chainProcessor.hash = null
  }

  private async resetAccounts(tx?: IDatabaseTransaction): Promise<void> {
    for (const account of this.accounts.values()) {
      await account.reset(tx)
    }
  }

  async decryptNotes(
    transaction: Transaction,
    initialNoteIndex: number | null,
    accounts?: Array<Account>,
  ): Promise<Map<string, Array<DecryptedNote>>> {
    const accountsToCheck =
      accounts || this.listAccounts().filter((a) => this.isAccountUpToDate(a))

    const decryptedNotesByAccountId = new Map<string, Array<DecryptedNote>>()

    const batchSize = 20
    for (const account of accountsToCheck) {
      const decryptedNotes = []
      let decryptNotesPayloads = []
      let currentNoteIndex = initialNoteIndex

      for (const note of transaction.notes()) {
        decryptNotesPayloads.push({
          serializedNote: note.serialize(),
          incomingViewKey: account.incomingViewKey,
          outgoingViewKey: account.outgoingViewKey,
          spendingKey: account.spendingKey,
          currentNoteIndex,
        })

        if (currentNoteIndex) {
          currentNoteIndex++
        }

        if (decryptNotesPayloads.length >= batchSize) {
          const decryptedNotesBatch = await this.decryptNotesFromTransaction(
            decryptNotesPayloads,
          )
          decryptedNotes.push(...decryptedNotesBatch)
          decryptNotesPayloads = []
        }
      }

      if (decryptNotesPayloads.length) {
        const decryptedNotesBatch = await this.decryptNotesFromTransaction(decryptNotesPayloads)
        decryptedNotes.push(...decryptedNotesBatch)
      }

      if (decryptedNotes.length) {
        decryptedNotesByAccountId.set(account.id, decryptedNotes)
      }
    }

    return decryptedNotesByAccountId
  }

  private async decryptNotesFromTransaction(
    decryptNotesPayloads: Array<DecryptNoteOptions>,
  ): Promise<Array<DecryptedNote>> {
    const decryptedNotes = []
    const response = await this.workerPool.decryptNotes(decryptNotesPayloads)
    for (const decryptedNote of response) {
      if (decryptedNote) {
        decryptedNotes.push(decryptedNote)
      }
    }

    return decryptedNotes
  }

  /**
   * Called:
   *  - Called when transactions are added to the mem pool
   *  - Called for transactions on disconnected blocks
   *  - Called when transactions are added to a block on the genesis chain
   */
  async syncTransaction(
    transaction: Transaction,
    params: SyncTransactionParams,
    accounts?: Array<Account>,
  ): Promise<void> {
    if (
      !('blockHash' in params) &&
      this.chain.verifier.isExpiredSequence(
        transaction.expirationSequence(),
        this.chainProcessor.sequence ?? 1,
      )
    ) {
      return
    }

    const initialNoteIndex = 'initialNoteIndex' in params ? params.initialNoteIndex : null

    const decryptedNotesByAccountId = await this.decryptNotes(
      transaction,
      initialNoteIndex,
      accounts,
    )

    for (const [accountId, decryptedNotes] of decryptedNotesByAccountId) {
      const account = this.accounts.get(accountId)
      Assert.isNotUndefined(account, `syncTransaction: No account found for ${accountId}`)
      await account.syncTransaction(transaction, decryptedNotes, params)
    }
  }

  async scanTransactions(fromHash?: Buffer): Promise<void> {
    if (!this.isOpen) {
      throw new Error('Cannot start a scan if accounts are not loaded')
    }

    if (this.scan) {
      this.logger.info('Skipping Scan, already scanning.')
      return
    }

    const scan = new ScanState()
    this.scan = scan

    // If we are updating the account head, we need to wait until its finished
    // but setting this.scan is our lock so updating the head doesn't run again
    await this.updateHeadState?.wait()

    const startHash = await this.getEarliestHeadHash()

    const endHash = this.chainProcessor.hash || this.chain.head.hash
    const endHeader = await this.chain.getHeader(endHash)

    // Accounts that need to be updated at the current scan sequence
    const accounts: Array<Account> = []
    // Accounts that need to be updated at future scan sequences
    let remainingAccounts: Array<Account> = []

    for (const account of this.accounts.values()) {
      const headHash = this.headHashes.get(account.id)
      Assert.isNotUndefined(
        headHash,
        `scanTransactions: No head hash found for ${account.displayName}`,
      )

      if (BufferUtils.equalsNullable(startHash, headHash)) {
        accounts.push(account)
      } else if (!this.isAccountUpToDate(account)) {
        remainingAccounts.push(account)
      }
    }

    // Priority: fromHeader > startHeader > genesisBlock
    const beginHash = fromHash ? fromHash : startHash ? startHash : this.chain.genesis.hash
    const beginHeader = await this.chain.getHeader(beginHash)

    Assert.isNotNull(
      beginHeader,
      `scanTransactions: No header found for start hash ${beginHash.toString('hex')}`,
    )

    Assert.isNotNull(
      endHeader,
      `scanTransactions: No header found for end hash ${endHash.toString('hex')}`,
    )

    scan.sequence = beginHeader.sequence
    scan.endSequence = endHeader.sequence

    if (scan.isAborted) {
      scan.signalComplete()
      this.scan = null
      return
    }

    this.logger.info(
      `Scan starting from earliest found account head hash: ${beginHash.toString('hex')}`,
    )
    this.logger.info(`Accounts to scan for: ${accounts.map((a) => a.displayName).join(', ')}`)

    // Go through every transaction in the chain and add notes that we can decrypt
    for await (const blockHeader of this.chain.iterateBlockHeaders(
      beginHash,
      endHash,
      undefined,
      false,
    )) {
      for await (const {
        blockHash,
        transaction,
        initialNoteIndex,
        sequence,
      } of this.chain.iterateBlockTransactions(blockHeader)) {
        if (scan.isAborted) {
          scan.signalComplete()
          this.scan = null
          return
        }

        await this.syncTransaction(
          transaction,
          {
            blockHash,
            initialNoteIndex,
            sequence,
          },
          accounts,
        )

        scan.signal(sequence)
      }

      for (const account of accounts) {
        await this.updateHeadHash(account, blockHeader.hash)
      }

      const newRemainingAccounts = []

      for (const remainingAccount of remainingAccounts) {
        const headHash = this.headHashes.get(remainingAccount.id)
        Assert.isNotUndefined(
          headHash,
          `scanTransactions: No head hash found for remaining account ${remainingAccount.displayName}`,
        )

        if (BufferUtils.equalsNullable(headHash, blockHeader.hash)) {
          accounts.push(remainingAccount)
          this.logger.debug(`Adding ${remainingAccount.displayName} to scan`)
        } else {
          newRemainingAccounts.push(remainingAccount)
        }
      }

      remainingAccounts = newRemainingAccounts
    }

    if (this.chainProcessor.hash === null) {
      const latestHeadHash = await this.getLatestHeadHash()
      Assert.isNotNull(latestHeadHash, `scanTransactions: No latest head hash found`)

      this.chainProcessor.hash = latestHeadHash
    }

    this.logger.info(
      `Finished scanning for transactions after ${Math.floor(
        (Date.now() - scan.startedAt) / 1000,
      )} seconds`,
    )

    scan.signalComplete()
    this.scan = null
  }

  async getBalance(
    account: Account,
    options?: { minimumBlockConfirmations?: number },
  ): Promise<{
    unconfirmedCount: number
    pendingCount: number
    pending: bigint
    unconfirmed: bigint
    confirmed: bigint
  }> {
    const minimumBlockConfirmations = Math.max(
      options?.minimumBlockConfirmations ?? this.config.get('minimumBlockConfirmations'),
      0,
    )

    return await this.walletDb.db.transaction(async (tx) => {
      this.assertHasAccount(account)

      const headSequence = await this.getAccountHeadSequence(account, tx)

      if (!headSequence) {
        return {
          unconfirmed: BigInt(0),
          confirmed: BigInt(0),
          pending: BigInt(0),
          unconfirmedCount: 0,
          pendingCount: 0,
        }
      }

      return account.getBalance(headSequence, minimumBlockConfirmations, tx)
    })
  }

  private async *getUnspentNotes(
    account: Account,
    options?: {
      minimumBlockConfirmations?: number
    },
  ): AsyncGenerator<DecryptedNoteValue & { hash: Buffer }> {
    const minimumBlockConfirmations =
      options?.minimumBlockConfirmations ?? this.config.get('minimumBlockConfirmations')

    const headSequence = await this.getAccountHeadSequence(account)
    if (!headSequence) {
      return
    }

    for await (const decryptedNote of account.getUnspentNotes()) {
      if (minimumBlockConfirmations > 0) {
        const transaction = await account.getTransaction(decryptedNote.transactionHash)

        Assert.isNotUndefined(
          transaction,
          `Transaction '${decryptedNote.transactionHash.toString(
            'hex',
          )}' missing for account '${account.id}'`,
        )

        if (!transaction.sequence) {
          continue
        }

        const confirmations = headSequence - transaction.sequence

        if (confirmations < minimumBlockConfirmations) {
          continue
        }
      }

      yield decryptedNote
    }
  }

  async pay(
    memPool: MemPool,
    sender: Account,
    receives: { publicAddress: string; amount: bigint; memo: string }[],
    transactionFee: bigint,
    defaultTransactionExpirationSequenceDelta: number,
    expirationSequence?: number | null,
  ): Promise<Transaction> {
    const heaviestHead = this.chain.head
    if (heaviestHead === null) {
      throw new Error('You must have a genesis block to create a transaction')
    }

    expirationSequence =
      expirationSequence ?? heaviestHead.sequence + defaultTransactionExpirationSequenceDelta

    if (this.chain.verifier.isExpiredSequence(expirationSequence, this.chain.head.sequence)) {
      throw new Error('Invalid expiration sequence for transaction')
    }

    const transaction = await this.createTransaction(
      sender,
      receives,
      [],
      [],
      transactionFee,
      expirationSequence,
    )

    const verify = this.chain.verifier.verifyCreatedTransaction(transaction)
    if (!verify.valid) {
      throw new Error(`Invalid transaction, reason: ${String(verify.reason)}`)
    }

    await this.syncTransaction(transaction, { submittedSequence: heaviestHead.sequence })
    memPool.acceptTransaction(transaction)
    this.broadcastTransaction(transaction)
    this.onTransactionCreated.emit(transaction)

    return transaction
  }

  async createTransaction(
    sender: Account,
    receives: { publicAddress: string; amount: bigint; memo: string }[],
    mints: { asset: Asset; value: bigint }[],
    burns: { asset: Asset; value: bigint }[],
    transactionFee: bigint,
    expirationSequence: number,
  ): Promise<Transaction> {
    const unlock = await this.createTransactionMutex.lock()

    try {
      this.assertHasAccount(sender)

      if (!this.isAccountUpToDate(sender)) {
        throw new Error('Your account must finish scanning before sending a transaction.')
      }

      const amountNeeded =
        receives.reduce((acc, receive) => acc + receive.amount, BigInt(0)) + transactionFee

      const { amount, notesToSpend } = await this.createSpends(sender, amountNeeded)

      if (amount < amountNeeded) {
        throw new NotEnoughFundsError(
          `Insufficient funds: Needed ${amountNeeded.toString()} but have ${amount.toString()}`,
        )
      }

      return this.workerPool.createTransaction(
        sender.spendingKey,
        notesToSpend.map((n) => ({
          note: n.note,
          treeSize: n.witness.treeSize(),
          authPath: n.witness.authenticationPath,
          rootHash: n.witness.rootHash,
        })),
        receives,
        mints,
        burns,
        transactionFee,
        expirationSequence,
      )
    } finally {
      unlock()
    }
  }

  async createSpends(
    sender: Account,
    amountNeeded: bigint,
  ): Promise<{ amount: bigint; notesToSpend: Array<{ note: Note; witness: NoteWitness }> }> {
    let amount = BigInt(0)

    const notesToSpend: Array<{ note: Note; witness: NoteWitness }> = []

    for await (const unspentNote of this.getUnspentNotes(sender)) {
      if (unspentNote.note.value() <= BigInt(0)) {
        continue
      }

      Assert.isNotNull(unspentNote.index)
      Assert.isNotNull(unspentNote.nullifier)

      if (await this.checkNoteOnChainAndRepair(sender, unspentNote)) {
        continue
      }

      // Try creating a witness from the note
      const witness = await this.chain.notes.witness(unspentNote.index)

      if (witness === null) {
        this.logger.debug(`Could not create a witness for note with index ${unspentNote.index}`)
        continue
      }

      this.logger.debug(
        `Accounts: spending note ${unspentNote.index} ${unspentNote.hash.toString(
          'hex',
        )} ${unspentNote.note.value()}`,
      )

      // Otherwise, push the note into the list of notes to spend
      notesToSpend.push({ note: unspentNote.note, witness: witness })
      amount += unspentNote.note.value()

      if (amount >= amountNeeded) {
        break
      }
    }

    return {
      amount,
      notesToSpend,
    }
  }

  /**
   * Checks if a note is already on the chain when trying to spend it
   *
   * This function should be deleted once the wallet is detached from the chain,
   * either way. It shouldn't be neccessary. It's just a hold over function to
   * sanity check from wallet 1.0.
   *
   * @returns true if the note is on the chain already
   */
  private async checkNoteOnChainAndRepair(
    sender: Account,
    unspentNote: DecryptedNoteValue & { hash: Buffer },
  ): Promise<boolean> {
    if (!unspentNote.nullifier) {
      return false
    }

    const spent = await this.chain.nullifiers.contains(unspentNote.nullifier)

    if (!spent) {
      return false
    }

    this.logger.debug(
      `Note was marked unspent, but nullifier found in tree: ${unspentNote.nullifier.toString(
        'hex',
      )}`,
    )

    // Update our map so this doesn't happen again
    const noteMapValue = await sender.getDecryptedNote(unspentNote.hash)

    if (noteMapValue) {
      this.logger.debug(`Unspent note has index ${String(noteMapValue.index)}`)
      await sender.updateDecryptedNote(unspentNote.hash, {
        ...noteMapValue,
        spent: true,
      })
    }

    return true
  }

  broadcastTransaction(transaction: Transaction): void {
    this.onBroadcastTransaction.emit(transaction)
  }

  async rebroadcastTransactions(): Promise<void> {
    if (!this.isStarted) {
      return
    }

    if (!this.chain.synced) {
      return
    }

    if (this.chainProcessor.hash === null) {
      return
    }

    const head = await this.chain.getHeader(this.chainProcessor.hash)

    if (head === null) {
      return
    }

    for (const account of this.accounts.values()) {
      if (this.eventLoopAbortController.signal.aborted) {
        return
      }

      for await (const transactionInfo of account.getPendingTransactions(head.sequence)) {
        if (this.eventLoopAbortController.signal.aborted) {
          return
        }

        const { transaction, blockHash, submittedSequence } = transactionInfo
        const transactionHash = transaction.hash()

        // Skip transactions that are already added to a block
        if (blockHash) {
          continue
        }

        // TODO: Submitted sequence is only set from transactions generated by this node and we don't rebroadcast
        // transactions to us, or from us and generated from another node, but we should do this later. It
        // will require us to set submittedSequence in syncTransaction to the current head if it's null
        if (!submittedSequence) {
          continue
        }

        // TODO: This algorithm suffers a deanonymization attack where you can
        // watch to see what transactions node continuously send out, then you can
        // know those transactions are theres. This should be randomized and made
        // less, predictable later to help prevent that attack.
        if (head.sequence - submittedSequence < this.rebroadcastAfter) {
          continue
        }

        let isValid = true
        await this.walletDb.db.transaction(async (tx) => {
          const verify = await this.chain.verifier.verifyTransactionAdd(transaction)

          // We still update this even if it's not valid to prevent constantly
          // reprocessing valid transaction every block. Give them a few blocks to
          // try to become valid.
          await account.updateTransaction(
            transactionHash,
            {
              ...transactionInfo,
              submittedSequence: head.sequence,
            },
            tx,
          )

          if (!verify.valid) {
            isValid = false
            this.logger.debug(
              `Ignoring invalid transaction during rebroadcast ${transactionHash.toString(
                'hex',
              )}, reason ${String(verify.reason)} seq: ${head.sequence}`,
            )
          }
        })

        if (!isValid) {
          continue
        }
        this.broadcastTransaction(transaction)
      }
    }
  }

  async expireTransactions(): Promise<void> {
    if (!this.isStarted) {
      return
    }

    if (!this.chain.synced) {
      return
    }

    if (this.chainProcessor.hash === null) {
      return
    }

    const head = await this.chain.getHeader(this.chainProcessor.hash)

    if (head === null) {
      return
    }

    for (const account of this.accounts.values()) {
      if (this.eventLoopAbortController.signal.aborted) {
        return
      }

      for await (const { transaction } of account.getExpiredTransactions(head.sequence)) {
        if (this.eventLoopAbortController.signal.aborted) {
          return
        }

        await account.expireTransaction(transaction)
      }
    }
  }

  async getTransactionStatus(
    account: Account,
    transaction: TransactionValue,
    options?: {
      headSequence?: number | null
      minimumBlockConfirmations?: number
    },
    tx?: IDatabaseTransaction,
  ): Promise<TransactionStatus> {
    const minimumBlockConfirmations =
      options?.minimumBlockConfirmations ?? this.config.get('minimumBlockConfirmations')

    const headSequence =
      options?.headSequence ?? (await this.getAccountHeadSequence(account, tx))

    if (!headSequence) {
      return TransactionStatus.UNKNOWN
    }

    if (transaction.sequence) {
      const isConfirmed = headSequence - transaction.sequence >= minimumBlockConfirmations

      return isConfirmed ? TransactionStatus.CONFIRMED : TransactionStatus.UNCONFIRMED
    } else {
      const isExpired = this.chain.verifier.isExpiredSequence(
        transaction.transaction.expirationSequence(),
        headSequence,
      )

      return isExpired ? TransactionStatus.EXPIRED : TransactionStatus.PENDING
    }
  }

  async createAccount(name: string, setDefault = false): Promise<Account> {
    if (this.getAccountByName(name)) {
      throw new Error(`Account already exists with the name ${name}`)
    }

    const key = generateKey()

    const account = new Account({
      id: uuid(),
      name,
      incomingViewKey: key.incoming_view_key,
      outgoingViewKey: key.outgoing_view_key,
      publicAddress: key.public_address,
      spendingKey: key.spending_key,
      walletDb: this.walletDb,
    })

    await this.walletDb.db.transaction(async (tx) => {
      await this.walletDb.setAccount(account, tx)
      await this.updateHeadHash(account, this.chainProcessor.hash, tx)
    })

    this.accounts.set(account.id, account)

    if (setDefault) {
      await this.setDefaultAccount(account.name)
    }

    return account
  }

  async skipRescan(account: Account): Promise<void> {
    await this.updateHeadHash(account, this.chainProcessor.hash)
  }

  async importAccount(toImport: Omit<AccountValue, 'rescan' | 'id'>): Promise<Account> {
    validateAccount(toImport)

    if (toImport.name && this.getAccountByName(toImport.name)) {
      throw new Error(`Account already exists with the name ${toImport.name}`)
    }

    if (this.listAccounts().find((a) => toImport.spendingKey === a.spendingKey)) {
      throw new Error(`Account already exists with provided spending key`)
    }

    const account = new Account({
      ...toImport,
      id: uuid(),
      walletDb: this.walletDb,
    })

    await this.walletDb.db.transaction(async (tx) => {
      await this.walletDb.setAccount(account, tx)
      await this.updateHeadHash(account, null, tx)
    })

    this.accounts.set(account.id, account)
    this.onAccountImported.emit(account)

    return account
  }

  listAccounts(): Account[] {
    return Array.from(this.accounts.values())
  }

  accountExists(name: string): boolean {
    return this.getAccountByName(name) !== null
  }

  async removeAccount(name: string): Promise<void> {
    const account = this.getAccountByName(name)
    if (!account) {
      return
    }

    await this.walletDb.db.transaction(async (tx) => {
      if (account.id === this.defaultAccount) {
        await this.walletDb.setDefaultAccount(null, tx)
        this.defaultAccount = null
      }

      await this.walletDb.removeAccount(account, tx)
      await this.walletDb.removeHeadHash(account, tx)
    })

    this.accounts.delete(account.id)
    this.onAccountRemoved.emit(account)
  }

  async cleanupDeletedAccounts(): Promise<void> {
    if (!this.isStarted) {
      return
    }

    if (this.scan || this.updateHeadState) {
      return
    }

    await this.walletDb.cleanupDeletedAccounts(this.eventLoopAbortController.signal)
  }

  get hasDefaultAccount(): boolean {
    return !!this.defaultAccount
  }

  /** Set or clear the default account */
  async setDefaultAccount(name: string | null, tx?: IDatabaseTransaction): Promise<void> {
    let next = null

    if (name) {
      next = this.getAccountByName(name)

      if (!next) {
        throw new Error(`No account found with name ${name}`)
      }

      if (this.defaultAccount === next.id) {
        return
      }
    }

    const nextId = next ? next.id : null
    await this.walletDb.setDefaultAccount(nextId, tx)
    this.defaultAccount = nextId
  }

  getAccountByName(name: string): Account | null {
    for (const account of this.accounts.values()) {
      if (name === account.name) {
        return account
      }
    }
    return null
  }

  getAccount(id: string): Account | null {
    const account = this.accounts.get(id)

    if (account) {
      return account
    }

    return null
  }

  async getAccountHeadSequence(
    account: Account,
    tx?: IDatabaseTransaction,
  ): Promise<number | null> {
    this.assertHasAccount(account)

    const headHash = await account.getHeadHash(tx)
    if (!headHash) {
      return null
    }

    const header = await this.chain.getHeader(headHash)
    Assert.isNotNull(header, `Missing block header for hash '${headHash.toString('hex')}'`)

    return header.sequence
  }

  getDefaultAccount(): Account | null {
    if (!this.defaultAccount) {
      return null
    }

    return this.getAccount(this.defaultAccount)
  }

  async getEarliestHeadHash(): Promise<Buffer | null> {
    let earliestHeader = null
    for (const account of this.accounts.values()) {
      const headHash = this.headHashes.get(account.id)

      if (!headHash) {
        return null
      }

      const header = await this.chain.getHeader(headHash)

      if (!header) {
        // If no header is returned, the hash is likely invalid and we should remove it
        this.logger.warn(
          `${account.displayName} has an invalid head hash ${headHash.toString(
            'hex',
          )}. This account needs to be rescanned.`,
        )
        await this.updateHeadHash(account, null)
        continue
      }

      if (!earliestHeader || earliestHeader.sequence > header.sequence) {
        earliestHeader = header
      }
    }

    return earliestHeader ? earliestHeader.hash : null
  }

  async getLatestHeadHash(): Promise<Buffer | null> {
    let latestHeader = null

    for (const account of this.accounts.values()) {
      const headHash = this.headHashes.get(account.id)

      if (!headHash) {
        continue
      }

      const header = await this.chain.getHeader(headHash)

      if (!header) {
        this.logger.warn(
          `${account.displayName} has an invalid head hash ${headHash.toString(
            'hex',
          )}. This account needs to be rescanned.`,
        )
        await this.updateHeadHash(account, null)
        continue
      }

      if (!latestHeader || latestHeader.sequence < header.sequence) {
        latestHeader = header
      }
    }

    return latestHeader ? latestHeader.hash : null
  }

  isAccountUpToDate(account: Account): boolean {
    const headHash = this.headHashes.get(account.id)
    Assert.isNotUndefined(
      headHash,
      `isAccountUpToDate: No head hash found for account ${account.displayName}`,
    )

    return BufferUtils.equalsNullable(headHash, this.chainProcessor.hash)
  }

  protected assertHasAccount(account: Account): void {
    if (!this.accountExists(account.name)) {
      throw new Error(`No account found with name ${account.name}`)
    }
  }

  protected assertNotHasAccount(account: Account): void {
    if (this.accountExists(account.name)) {
      throw new Error(`No account found with name ${account.name}`)
    }
  }
}

export class ScanState {
  onTransaction = new Event<[sequence: number, endSequence: number]>()

  sequence = -1
  endSequence = -1

  readonly startedAt: number
  readonly abortController: AbortController
  private runningPromise: Promise<void>
  private runningResolve: PromiseResolve<void>

  constructor() {
    const [promise, resolve] = PromiseUtils.split<void>()
    this.runningPromise = promise
    this.runningResolve = resolve

    this.abortController = new AbortController()
    this.startedAt = Date.now()
  }

  get isAborted(): boolean {
    return this.abortController.signal.aborted
  }

  signal(sequence: number): void {
    this.sequence = sequence
    this.onTransaction.emit(sequence, this.endSequence)
  }

  signalComplete(): void {
    this.runningResolve()
  }

  async abort(): Promise<void> {
    this.abortController.abort()
    return this.wait()
  }

  wait(): Promise<void> {
    return this.runningPromise
  }
}<|MERGE_RESOLUTION|>--- conflicted
+++ resolved
@@ -1,11 +1,7 @@
 /* This Source Code Form is subject to the terms of the Mozilla Public
  * License, v. 2.0. If a copy of the MPL was not distributed with this
  * file, You can obtain one at https://mozilla.org/MPL/2.0/. */
-<<<<<<< HEAD
-import { Asset, generateKey, generateNewPublicAddress } from '@ironfish/rust-nodejs'
-=======
 import { generateKey } from '@ironfish/rust-nodejs'
->>>>>>> e33d5a0f
 import { v4 as uuid } from 'uuid'
 import { Assert } from '../assert'
 import { Blockchain } from '../blockchain'
